--- conflicted
+++ resolved
@@ -73,10 +73,10 @@
               size="lg"
             >
               {nextStep ? `Continue to ${nextStep.name}` : 'Let\'s Get Started'} 
-          <ArrowRight className="ml-2 h-4 w-4" />
-        </Button>
-      </div>
-    </CardContent>
+              <ArrowRight className="ml-2 h-4 w-4" />
+            </Button>
+          </div>
+        </CardContent>
       </Card>
       <div className="text-center mt-4">
         <Button 
@@ -84,9 +84,6 @@
           onClick={skipOnboarding}
           disabled={isSkipping}
         >
-<<<<<<< HEAD
-          {isSkipping ? 'Skipping...' : 'Skip for now'}
-=======
           {isSkipping ? (
             <>
               <Loader2 className="mr-2 h-4 w-4 animate-spin" />
@@ -95,7 +92,6 @@
           ) : (
             'Skip for now'
           )}
->>>>>>> 40cd8d0c
         </Button>
       </div>
     </div>
