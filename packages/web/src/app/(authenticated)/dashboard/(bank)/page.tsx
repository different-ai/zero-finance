import { appRouter } from '@/server/routers/_app';
import { getUserId } from '@/lib/auth';
import { db } from '@/db';
import { Suspense } from 'react';
import { ActiveAgents } from './components/agents/active-agents';
import { TransactionTabs } from './components/dashboard/transaction-tabs';
import { redirect } from 'next/navigation';
import { FundsDisplay } from '@/components/funds/funds-display';
import { OnboardingTasksCard } from './components/dashboard/onboarding-tasks-card';
import { USDC_ADDRESS } from '@/lib/constants';
import { WelcomeSlideshowWrapper } from './components/dashboard/welcome-slideshow-wrapper';
import { Skeleton } from '@/components/ui/skeleton';

// Loading components for Suspense boundaries
function LoadingCard() {
  return (
    <div className="bg-white border border-gray-200 rounded-xl shadow-sm p-6">
      <div className="space-y-4">
        <div className="flex items-center gap-3">
          <Skeleton variant="avatar" className="h-12 w-12" />
          <div className="space-y-2 flex-1">
            <Skeleton variant="text" className="h-4 w-1/3" />
            <Skeleton variant="text" className="h-3 w-1/4" />
          </div>
        </div>
        <Skeleton variant="text" className="h-8 w-full" />
        <div className="flex gap-3">
          <Skeleton variant="button" className="h-10 flex-1" />
          <Skeleton variant="button" className="h-10 flex-1" />
          <Skeleton variant="button" className="h-10 flex-1" />
        </div>
      </div>
    </div>
  );
}

// Create a simple log object
const log = {
  info: (payload: any, message: string) => console.log(`[INFO] ${message}`, JSON.stringify(payload, null, 2)),
  error: (payload: any, message: string) => console.error(`[ERROR] ${message}`, JSON.stringify(payload, null, 2)),
  warn: (payload: any, message: string) => console.warn(`[WARN] ${message}`, JSON.stringify(payload, null, 2)),
};

async function FundsData() {
  const userId = await getUserId();
  if (!userId) return null;

  const caller = appRouter.createCaller({ userId, db, log });
  const primarySafe = await caller.user.getPrimarySafeAddress();
  
  if (!primarySafe?.primarySafeAddress) {
    return null;
  }

  // Get balance
  const balanceData = await caller.safe.getBalance({
    safeAddress: primarySafe.primarySafeAddress,
    tokenAddress: USDC_ADDRESS, // USDC on Base
  });

  const totalBalance = balanceData ? Number(balanceData.balance) / 1e6 : 0;

<<<<<<< HEAD
  const fundsDataPromise = caller.dashboard.getBalance()
    .catch((err) => {
      console.error(err);
      return {
        totalBalance: 0,
        network: 'ethereum' as 'ethereum',
        primarySafeAddress: undefined,
      };
    });
=======
  return (
    <FundsDisplay 
      totalBalance={totalBalance} 
      walletAddress={primarySafe.primarySafeAddress}
    />
  );
}

// Server components for data fetching
async function OnboardingData() {
  const userId = await getUserId();
  if (!userId) return null;
>>>>>>> a928f48a

  const caller = appRouter.createCaller({ userId, db, log });
  const onboardingData = await caller.onboarding.getOnboardingSteps();

<<<<<<< HEAD
  const FundsData = async () => {
    const data = await fundsDataPromise;
    return <FundsDisplay totalBalance={data.totalBalance} walletAddress={data.primarySafeAddress} network={data.network} />;
  };
=======
  return <OnboardingTasksCard initialData={onboardingData} />;
}

export default async function DashboardPage() {
  const userId = await getUserId();
  if (!userId) {
    redirect('/auth');
  }
>>>>>>> a928f48a

  return (
    <>
      <WelcomeSlideshowWrapper />
      <div className="container mx-auto px-4 space-y-6">
        <div className="space-y-6">
          <Suspense fallback={<LoadingCard />}>
            <FundsData />
          </Suspense>

          <OnboardingData />

          <Suspense fallback={<LoadingCard />}>
            <TransactionTabs />
          </Suspense>

          <ActiveAgents />
        </div>
      </div>
    </>
  );
}<|MERGE_RESOLUTION|>--- conflicted
+++ resolved
@@ -60,21 +60,11 @@
 
   const totalBalance = balanceData ? Number(balanceData.balance) / 1e6 : 0;
 
-<<<<<<< HEAD
-  const fundsDataPromise = caller.dashboard.getBalance()
-    .catch((err) => {
-      console.error(err);
-      return {
-        totalBalance: 0,
-        network: 'ethereum' as 'ethereum',
-        primarySafeAddress: undefined,
-      };
-    });
-=======
   return (
     <FundsDisplay 
       totalBalance={totalBalance} 
       walletAddress={primarySafe.primarySafeAddress}
+      network='ethereum'
     />
   );
 }
@@ -83,17 +73,10 @@
 async function OnboardingData() {
   const userId = await getUserId();
   if (!userId) return null;
->>>>>>> a928f48a
 
   const caller = appRouter.createCaller({ userId, db, log });
   const onboardingData = await caller.onboarding.getOnboardingSteps();
 
-<<<<<<< HEAD
-  const FundsData = async () => {
-    const data = await fundsDataPromise;
-    return <FundsDisplay totalBalance={data.totalBalance} walletAddress={data.primarySafeAddress} network={data.network} />;
-  };
-=======
   return <OnboardingTasksCard initialData={onboardingData} />;
 }
 
@@ -102,7 +85,6 @@
   if (!userId) {
     redirect('/auth');
   }
->>>>>>> a928f48a
 
   return (
     <>
