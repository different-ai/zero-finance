import { appRouter } from '@/server/routers/_app';
import { getUserId } from '@/lib/auth';
import { db } from '@/db';
import { Suspense } from 'react';
import { unstable_cache } from 'next/cache';
import { type Address } from 'viem';
<<<<<<< HEAD
=======
import { ActiveAgents } from './components/agents/active-agents';
import { AllocationSummaryCard } from './components/dashboard/allocation-summary-card';
>>>>>>> 4e4254ce
import { OnboardingTasksCard } from './components/dashboard/onboarding-tasks-card';
import { FundingSourceDisplay } from '../settings/components/funding-source-display';
import { TransactionHistoryList } from './components/transaction-history-list';
import { Loader2 } from 'lucide-react';
import { headers } from 'next/headers';
import { redirect } from 'next/navigation';

// Loading components for Suspense boundaries
function LoadingCard() {
  return (
    <div className="bg-gradient-to-br from-slate-50 to-sky-100 border border-blue-200/60 rounded-2xl p-6 shadow-sm animate-pulse">
      <div className="h-6 bg-gray-200 rounded w-1/3 mb-4"></div>
      <div className="space-y-3">
        <div className="h-4 bg-gray-200 rounded w-full"></div>
        <div className="h-4 bg-gray-200 rounded w-4/5"></div>
      </div>
    </div>
  );
}

// Simple logger implementation
const log = {
  info: (payload: any, message: string) => console.log(`[INFO] ${message}`, JSON.stringify(payload, null, 2)),
  error: (payload: any, message: string) => console.error(`[ERROR] ${message}`, JSON.stringify(payload, null, 2)),
  warn: (payload: any, message: string) => console.warn(`[WARN] ${message}`, JSON.stringify(payload, null, 2)),
};

// Cache the data fetching functions for 10 seconds
const getCachedDashboardData = unstable_cache(
  async (userId: string) => {
    // Create tRPC caller with context
    const caller = appRouter.createCaller({ userId, log, db });
    
    // Fetch all data in parallel
    const [
      profile,
      safes,
      allocationStatus,
      alignStatus,
      primarySafeData,
      virtualAccountDetails,
    ] = await Promise.all([
      caller.user.getProfile().catch(() => null),
      caller.settings.userSafes.list().catch(() => []),
      caller.allocations.getStatus().catch(() => null),
      caller.align.getCustomerStatus().catch(() => null),
      caller.user.getPrimarySafeAddress().catch(() => null),
      caller.align.getVirtualAccountDetails().catch(() => null),
    ]);

    // Get primary safe address
    const primarySafe = safes?.find((s) => s.safeType === 'primary');
    const primarySafeAddress = primarySafe?.safeAddress as Address | undefined;

    // Fetch safe-specific data if we have a primary safe
    let transactions = null;
    let balances: Record<string, any> = {};
    
    if (primarySafeAddress) {
      // Fetch transactions and balances in parallel
      const [txData, ...balanceResults] = await Promise.all([
        caller.safe.getTransactions({ safeAddress: primarySafeAddress }).catch(() => null),
        ...safes.map(safe => 
          caller.safe.getBalance({
            safeAddress: safe.safeAddress,
            tokenAddress: '0x833589fCD6eDb6E08f4c7C32D4f71b54bdA02913' // USDC
          }).catch(() => null)
        )
      ]);
      
      transactions = txData;
      
      // Map balance results to safe addresses
      safes.forEach((safe, index) => {
        if (balanceResults[index]) {
          balances[safe.safeAddress] = balanceResults[index];
        }
      });
    }

    return {
      profile,
      safes,
      allocationStatus,
      alignStatus,
      primarySafeData,
      primarySafeAddress,
      transactions,
      balances,
      virtualAccountDetails,
      hasCompletedOnboarding: profile?.hasCompletedOnboarding || false,
    };
  },
  ['dashboard-data'],
  {
    revalidate: 10, // Cache for 10 seconds
    tags: ['dashboard'],
  }
);

// Server Components for each section with their own Suspense boundary
async function OnboardingSection({ userId }: { userId: string }) {
  const data = await getCachedDashboardData(userId);
  
  // Pass pre-fetched data to the component
  return (
    <OnboardingTasksCard 
      initialData={{
        profile: data.profile,
        kyc: data.alignStatus,
        safes: data.safes || [],
        hasCompletedOnboarding: data.hasCompletedOnboarding,
      }}
    />
  );
}

async function AllocationSection({ userId }: { userId: string }) {
  const data = await getCachedDashboardData(userId);
  
  // Pass pre-fetched data to the component
  return (
    <AllocationSummaryCard 
      initialData={{
        safes: data.safes || [],
        allocationStatus: data.allocationStatus,
        virtualAccountDetails: data.virtualAccountDetails,
        balances: data.balances,
        hasCompletedOnboarding: data.hasCompletedOnboarding,
      }}
    />
  );
}

async function FundingSection({ userId }: { userId: string }) {
  // FundingSourceDisplay uses server actions, so we let it handle its own data
  const data = await getCachedDashboardData(userId);
  return <FundingSourceDisplay />;
}

async function TransactionSection({ userId }: { userId: string }) {
  // TransactionHistoryList can be optimized separately if needed
  const data = await getCachedDashboardData(userId);
  return <TransactionHistoryList />;
}

export default async function DashboardPage() {
  // Check authentication server-side
  const userId = await getUserId();
  
  if (!userId) {
    redirect('/');
  }

  return (
    <div className="">
      <div className="space-y-6">
<<<<<<< HEAD
        <OnboardingTasksCard />
        <FundingSourceDisplay />
        <TransactionHistoryList />
        <ActiveAgents />
=======
        {/* Each section loads independently with its own Suspense boundary */}
        <Suspense fallback={<LoadingCard />}>
          <OnboardingSection userId={userId} />
        </Suspense>
        
        <Suspense fallback={<LoadingCard />}>
          <AllocationSection userId={userId} />
        </Suspense>
        
        <Suspense fallback={<LoadingCard />}>
          <FundingSection userId={userId} />
        </Suspense>
        
        <Suspense fallback={<LoadingCard />}>
          <TransactionSection userId={userId} />
        </Suspense>
        
        <Suspense fallback={null}>
          <ActiveAgents />
        </Suspense>
>>>>>>> 4e4254ce
      </div>
    </div>
  );
}<|MERGE_RESOLUTION|>--- conflicted
+++ resolved
@@ -4,11 +4,7 @@
 import { Suspense } from 'react';
 import { unstable_cache } from 'next/cache';
 import { type Address } from 'viem';
-<<<<<<< HEAD
-=======
 import { ActiveAgents } from './components/agents/active-agents';
-import { AllocationSummaryCard } from './components/dashboard/allocation-summary-card';
->>>>>>> 4e4254ce
 import { OnboardingTasksCard } from './components/dashboard/onboarding-tasks-card';
 import { FundingSourceDisplay } from '../settings/components/funding-source-display';
 import { TransactionHistoryList } from './components/transaction-history-list';
@@ -46,14 +42,12 @@
     const [
       profile,
       safes,
-      allocationStatus,
       alignStatus,
       primarySafeData,
       virtualAccountDetails,
     ] = await Promise.all([
       caller.user.getProfile().catch(() => null),
       caller.settings.userSafes.list().catch(() => []),
-      caller.allocations.getStatus().catch(() => null),
       caller.align.getCustomerStatus().catch(() => null),
       caller.user.getPrimarySafeAddress().catch(() => null),
       caller.align.getVirtualAccountDetails().catch(() => null),
@@ -92,7 +86,6 @@
     return {
       profile,
       safes,
-      allocationStatus,
       alignStatus,
       primarySafeData,
       primarySafeAddress,
@@ -126,23 +119,6 @@
   );
 }
 
-async function AllocationSection({ userId }: { userId: string }) {
-  const data = await getCachedDashboardData(userId);
-  
-  // Pass pre-fetched data to the component
-  return (
-    <AllocationSummaryCard 
-      initialData={{
-        safes: data.safes || [],
-        allocationStatus: data.allocationStatus,
-        virtualAccountDetails: data.virtualAccountDetails,
-        balances: data.balances,
-        hasCompletedOnboarding: data.hasCompletedOnboarding,
-      }}
-    />
-  );
-}
-
 async function FundingSection({ userId }: { userId: string }) {
   // FundingSourceDisplay uses server actions, so we let it handle its own data
   const data = await getCachedDashboardData(userId);
@@ -166,19 +142,9 @@
   return (
     <div className="">
       <div className="space-y-6">
-<<<<<<< HEAD
-        <OnboardingTasksCard />
-        <FundingSourceDisplay />
-        <TransactionHistoryList />
-        <ActiveAgents />
-=======
         {/* Each section loads independently with its own Suspense boundary */}
         <Suspense fallback={<LoadingCard />}>
           <OnboardingSection userId={userId} />
-        </Suspense>
-        
-        <Suspense fallback={<LoadingCard />}>
-          <AllocationSection userId={userId} />
         </Suspense>
         
         <Suspense fallback={<LoadingCard />}>
@@ -192,7 +158,6 @@
         <Suspense fallback={null}>
           <ActiveAgents />
         </Suspense>
->>>>>>> 4e4254ce
       </div>
     </div>
   );
