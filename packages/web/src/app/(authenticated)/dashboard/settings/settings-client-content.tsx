--- conflicted
+++ resolved
@@ -8,17 +8,7 @@
 import Link from 'next/link';
 
 export function SettingsClientContent() {
-<<<<<<< HEAD
-   // Fetch user Safes to get the primary one
-   const { data: userSafes, isLoading: isLoadingSafes, error: errorSafes } = trpc.settings.userSafes.list.useQuery({ chain: 'ethereum' });
-
-   // Determine the primary safe address (assuming the first one is primary or based on some flag if available)
-   // TODO: Confirm logic for identifying the *primary* safe if multiple exist.
-   // Using find for isPrimary first, then fallback to the first element if any exist.
-   const primarySafeAddress = userSafes?.find(safe => safe.safeType === 'primary')?.safeAddress as Address | undefined ?? userSafes?.[0]?.safeAddress as Address | undefined;
-=======
   const router = useRouter();
->>>>>>> a928f48a
 
   const settingsOptions = [
     {
