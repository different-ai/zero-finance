"use client";

import { RecoveryWalletManager } from '@/components/settings/recovery-wallet-manager';
import { trpc } from '@/lib/trpc';
import { Skeleton } from '@/components/ui/skeleton';
import { Alert, AlertDescription, AlertTitle } from '@/components/ui/alert';
import { Terminal } from 'lucide-react';
import { Address } from 'viem';
import { SafeManagementCard } from './components/safe-management-card';
import { FundingSourceDisplay } from './components/funding-source-display';

export function SettingsClientContent() {
   // Fetch user Safes to get the primary one
   const { data: userSafes, isLoading: isLoadingSafes, error: errorSafes } = trpc.settings.userSafes.list.useQuery();

   // Determine the primary safe address (assuming the first one is primary or based on some flag if available)
   // TODO: Confirm logic for identifying the *primary* safe if multiple exist.
   // Using find for isPrimary first, then fallback to the first element if any exist.
   const primarySafeAddress = userSafes?.find(safe => safe.safeType === 'primary')?.safeAddress as Address | undefined ?? userSafes?.[0]?.safeAddress as Address | undefined;


  return (
    <div className="w-full space-y-8">
      <div>
        <h1 className="text-3xl font-bold" data-text="Settings">Settings</h1>
        <p className="text-secondary mt-2">Configure your payment methods and wallet connections</p>
      </div>

<<<<<<< HEAD
      {/* Company Profiles Section */}
      <div>
        <CompanyProfileContainer />
=======
      {/* Privacy Settings Section */}
      <div>
        <h2 className="text-xl font-semibold mb-4">Privacy Settings</h2>
        <AddressVisibilityToggle />
>>>>>>> f99833ea
      </div>

      {/* Funding Sources Section */}
      <div>
         <h2 className="text-xl font-semibold mb-4">Funding Sources</h2>
         <div className="space-y-6">
            {/* Display Existing Sources */}
            <FundingSourceDisplay />
            {/* TODO: Add form to add new source if needed */}
         </div>
      </div>

      {/* Safe Management & Recovery Section */}
       <div>
          <h2 className="text-xl font-semibold mb-4">Wallet Management</h2>
          <div className="space-y-6">
             <SafeManagementCard />
             {isLoadingSafes && (
                // Show skeletons for both cards while loading safes
                <>
                  <Skeleton className="h-48 w-full" />
                  <Skeleton className="h-48 w-full" />
                </>
             )}
             {errorSafes && (
               <Alert variant="destructive">
                  <Terminal className="h-4 w-4" />
                  <AlertTitle>Error Loading Wallets</AlertTitle>
                  <AlertDescription>
                     Could not load your Safe wallet details. Please try again later.
                  </AlertDescription>
               </Alert>
             )}
             {/* Render Recovery Manager only when loading is done and no error occurred */}
             {!isLoadingSafes && !errorSafes && (
                <RecoveryWalletManager primarySafeAddress={primarySafeAddress} />
             )}
          </div>
       </div>
    </div>
  );
} <|MERGE_RESOLUTION|>--- conflicted
+++ resolved
@@ -26,17 +26,6 @@
         <p className="text-secondary mt-2">Configure your payment methods and wallet connections</p>
       </div>
 
-<<<<<<< HEAD
-      {/* Company Profiles Section */}
-      <div>
-        <CompanyProfileContainer />
-=======
-      {/* Privacy Settings Section */}
-      <div>
-        <h2 className="text-xl font-semibold mb-4">Privacy Settings</h2>
-        <AddressVisibilityToggle />
->>>>>>> f99833ea
-      </div>
 
       {/* Funding Sources Section */}
       <div>
