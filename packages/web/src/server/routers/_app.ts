import { router, publicProcedure } from '../create-router';
import { invoiceRouter } from './invoice-router';
import { fundingSourceRouter } from './funding-source-router';
import { userSafesRouter } from './settings/user-safes';
import { bankAccountsRouter } from './settings/bank-accounts-router';
import { safeRouter } from './safe-router';
import { onboardingRouter } from './onboarding-router';
import { alignRouter } from './align-router';
import { adminRouter } from './admin-router';
import { userRouter } from './user-router';
import { earnRouter } from './earn-router';
import { inboxRouter } from './inbox-router';
import { actionLedgerRouter } from './action-ledger-router';
import { inboxCardsRouter } from './inbox-cards-router';
import { cardActionsRouter } from './card-actions-router';
import { dashboardRouter } from './dashboard-router';
import { waitlistRouter } from './waitlist-router';
<<<<<<< HEAD
import { solanaRouter } from './solana-router';
=======
import { classificationSettingsRouter } from './classification-settings-router';
import { feedbackRouter } from './feedback-router';
import { userFeaturesRouter } from './user-features-router';
>>>>>>> a928f48a

/**
 * This is the primary router for your server.
 *
 * All routers added in /api/routers should be manually added here.
 */
export const appRouter = router({
  healthcheck: publicProcedure.query(() => 'yay!'),

  invoice: invoiceRouter,
  fundingSource: fundingSourceRouter,
  safe: safeRouter,
  onboarding: onboardingRouter,
  settings: router({
    userSafes: userSafesRouter,
    bankAccounts: bankAccountsRouter,
    classificationSettings: classificationSettingsRouter,
  }),
  align: alignRouter,
  admin: adminRouter,
  user: userRouter,
  earn: earnRouter,
  inbox: inboxRouter,
  inboxCards: inboxCardsRouter,
  cardActions: cardActionsRouter,
  actionLedger: actionLedgerRouter,
  dashboard: dashboardRouter,
  waitlist: waitlistRouter,
<<<<<<< HEAD
  solana: solanaRouter,
=======
  feedback: feedbackRouter,
  userFeatures: userFeaturesRouter,
>>>>>>> a928f48a
});

// Export type definition of API
export type AppRouter = typeof appRouter;<|MERGE_RESOLUTION|>--- conflicted
+++ resolved
@@ -15,13 +15,10 @@
 import { cardActionsRouter } from './card-actions-router';
 import { dashboardRouter } from './dashboard-router';
 import { waitlistRouter } from './waitlist-router';
-<<<<<<< HEAD
 import { solanaRouter } from './solana-router';
-=======
 import { classificationSettingsRouter } from './classification-settings-router';
 import { feedbackRouter } from './feedback-router';
 import { userFeaturesRouter } from './user-features-router';
->>>>>>> a928f48a
 
 /**
  * This is the primary router for your server.
@@ -50,12 +47,9 @@
   actionLedger: actionLedgerRouter,
   dashboard: dashboardRouter,
   waitlist: waitlistRouter,
-<<<<<<< HEAD
   solana: solanaRouter,
-=======
   feedback: feedbackRouter,
   userFeatures: userFeaturesRouter,
->>>>>>> a928f48a
 });
 
 // Export type definition of API
