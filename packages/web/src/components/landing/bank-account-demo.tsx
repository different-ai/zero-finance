--- conflicted
+++ resolved
@@ -2,12 +2,7 @@
 
 import React from 'react';
 import { BrowserWindow } from '@/components/ui/browser-window';
-<<<<<<< HEAD
-import { FundsDisplay } from '@/components/funds/funds-display';
-import { MockTransactionHistoryList } from './mock-transaction-history-list';
-=======
 import { FileText, Send, DollarSign } from 'lucide-react';
->>>>>>> a928f48a
 
 export function BankAccountDemo() {
   return (
@@ -16,11 +11,6 @@
         url="0.finance/dashboard"
         title="Zero Finance - Dashboard"
       >
-<<<<<<< HEAD
-        <div className="bg-gray-50 p-4 md:p-6">
-          <FundsDisplay totalBalance={25109.42} walletAddress="0x...deface" network='ethereum' />
-          <MockTransactionHistoryList />
-=======
         <div className="bg-gray-50 p-6">
           {/* Balance Card */}
           <div className="bg-white rounded-xl p-8 shadow-sm border border-gray-200 mb-6">
@@ -114,7 +104,6 @@
               </div>
             </div>
           </div>
->>>>>>> a928f48a
         </div>
       </BrowserWindow>
     </div>
