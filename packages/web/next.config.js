--- conflicted
+++ resolved
@@ -17,15 +17,11 @@
     ignoreDuringBuilds: true,
   },
   reactStrictMode: true,
-<<<<<<< HEAD
   // Optimize for Vercel build memory limits
   experimental: {
     webpackMemoryOptimizations: true,
   },
   webpack: (config, { webpack, isServer }) => {
-=======
-  webpack: (config, { webpack }) => {
->>>>>>> 1b645bf2
     config.resolve.fallback = {
       ...config.resolve.fallback,
       fs: false,
@@ -47,7 +43,6 @@
         }
       )
     );
-<<<<<<< HEAD
 
     // Memory optimizations for Vercel
     if (!isServer) {
@@ -81,8 +76,6 @@
       ...config.optimization,
       minimize: process.env.NODE_ENV === 'production',
     };
-=======
->>>>>>> 1b645bf2
     
     return config;
   },
